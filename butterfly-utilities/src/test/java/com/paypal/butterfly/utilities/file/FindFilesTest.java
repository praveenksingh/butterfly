package com.paypal.butterfly.utilities.file;

import com.paypal.butterfly.extensions.api.TUExecutionResult;
import com.paypal.butterfly.utilities.TransformationUtilityTestHelper;
import org.testng.Assert;
import org.testng.annotations.Test;

import java.io.File;
import java.util.List;

/**
 * Unit tests for {@link FindFiles}
 *
 * @author facarvalho
 */
public class FindFilesTest extends TransformationUtilityTestHelper {

    @Test
    public void fileRecursiveOneFoundTest() {
        FindFiles findFiles =  new FindFiles("web.xml", true);
        TUExecutionResult executionResult = findFiles.execution(transformedAppFolder, transformationContext);
        Assert.assertEquals(executionResult.getType(), TUExecutionResult.Type.VALUE);
        Assert.assertNotNull(executionResult.getValue());

        List<File> files = (List<File>) executionResult.getValue();
        Assert.assertEquals(files.size(), 1);

        Assert.assertTrue(files.contains(new File(transformedAppFolder, "/src/main/webapp/WEB-INF/web.xml")));

        Assert.assertEquals(findFiles.getNameRegex(), "web.xml");
        Assert.assertNull(findFiles.getPathRegex());
        Assert.assertTrue(findFiles.isRecursive());
        Assert.assertTrue(findFiles.isIncludeFiles());
        Assert.assertFalse(findFiles.isIncludeFolders());
        Assert.assertEquals(findFiles.getDescription(), "Find files whose name and/or path match regular expression and are under the root folder and sub-folders");
        Assert.assertNull(executionResult.getException());
    }

    @Test
    public void fileRecursiveMultipleFoundTest() {
        FindFiles findFiles =  new FindFiles("(.*\\.xml)", true);
        TUExecutionResult executionResult = findFiles.execution(transformedAppFolder, transformationContext);
        Assert.assertEquals(executionResult.getType(), TUExecutionResult.Type.VALUE);
        Assert.assertNotNull(executionResult.getValue());

        List<File> files = (List<File>) executionResult.getValue();
<<<<<<< HEAD
        Assert.assertEquals(files.size(), 6);
=======
        Assert.assertEquals(files.size(), 5);
>>>>>>> 85808d55

        Assert.assertTrue(files.contains(new File(transformedAppFolder, "/pom.xml")));
        Assert.assertTrue(files.contains(new File(transformedAppFolder, "/foo.xml")));
        Assert.assertTrue(files.contains(new File(transformedAppFolder, "/src/main/webapp/WEB-INF/web.xml")));
        Assert.assertTrue(files.contains(new File(transformedAppFolder, "/src/main/resources/copy_of_web.xml")));
        Assert.assertTrue(files.contains(new File(transformedAppFolder, "/src/main/resources/no_parent_pom.xml")));

        Assert.assertEquals(findFiles.getNameRegex(), "(.*\\.xml)");
        Assert.assertNull(findFiles.getPathRegex());
        Assert.assertTrue(findFiles.isRecursive());
        Assert.assertTrue(findFiles.isIncludeFiles());
        Assert.assertFalse(findFiles.isIncludeFolders());
        Assert.assertEquals(findFiles.getDescription(), "Find files whose name and/or path match regular expression and are under the root folder and sub-folders");
        Assert.assertNull(executionResult.getException());
    }

    @Test
    public void fileNonRecursiveOneFoundTest() {
        FindFiles findFiles =  new FindFiles().relative(".").setIncludeFolders(false).setIncludeFiles(true);
        findFiles.setNameRegex("pom.xml").setRecursive(false);
        TUExecutionResult executionResult = findFiles.execution(transformedAppFolder, transformationContext);
        Assert.assertEquals(executionResult.getType(), TUExecutionResult.Type.VALUE);
        Assert.assertNotNull(executionResult.getValue());

        List<File> files = (List<File>) executionResult.getValue();
        Assert.assertEquals(files.size(), 1);

        Assert.assertTrue(files.contains(new File(transformedAppFolder, "./pom.xml")));

        Assert.assertEquals(findFiles.getNameRegex(), "pom.xml");
        Assert.assertNull(findFiles.getPathRegex());
        Assert.assertFalse(findFiles.isRecursive());
        Assert.assertTrue(findFiles.isIncludeFiles());
        Assert.assertFalse(findFiles.isIncludeFolders());
        Assert.assertEquals(findFiles.getDescription(), "Find files whose name and/or path match regular expression and are under the root folder only (not including sub-folders)");
        Assert.assertNull(executionResult.getException());
    }

    @Test
    public void fileNonRecursiveMultipleFoundTest() {
        FindFiles findFiles =  new FindFiles().setIncludeFolders(false).setIncludeFiles(true);
        findFiles.setNameRegex("(.*\\.xml)").setRecursive(false);
        TUExecutionResult executionResult = findFiles.execution(transformedAppFolder, transformationContext);
        Assert.assertEquals(executionResult.getType(), TUExecutionResult.Type.VALUE);
        Assert.assertNotNull(executionResult.getValue());

        List<File> files = (List<File>) executionResult.getValue();
        Assert.assertEquals(files.size(), 2);

        Assert.assertTrue(files.contains(new File(transformedAppFolder, "pom.xml")));
        Assert.assertTrue(files.contains(new File(transformedAppFolder, "foo.xml")));

        Assert.assertEquals(findFiles.getNameRegex(), "(.*\\.xml)");
        Assert.assertNull(findFiles.getPathRegex());
        Assert.assertFalse(findFiles.isRecursive());
        Assert.assertTrue(findFiles.isIncludeFiles());
        Assert.assertFalse(findFiles.isIncludeFolders());
        Assert.assertEquals(findFiles.getDescription(), "Find files whose name and/or path match regular expression and are under the root folder only (not including sub-folders)");
        Assert.assertNull(executionResult.getException());
    }

    @Test
    public void fileNoneFoundTest() {
        FindFiles findFiles =  new FindFiles("(.*\\.txt)", true).relative("");
        TUExecutionResult executionResult = findFiles.execution(transformedAppFolder, transformationContext);
        Assert.assertEquals(executionResult.getType(), TUExecutionResult.Type.WARNING);
        Assert.assertNotNull(executionResult.getValue());
        List<File> files = (List<File>) executionResult.getValue();
        Assert.assertEquals(files.size(), 0);
        Assert.assertEquals(findFiles.getNameRegex(), "(.*\\.txt)");
        Assert.assertNull(findFiles.getPathRegex());
        Assert.assertTrue(findFiles.isRecursive());
        Assert.assertEquals(findFiles.getDescription(), "Find files whose name and/or path match regular expression and are under the root folder and sub-folders");
        Assert.assertNull(executionResult.getException());
        Assert.assertEquals(executionResult.getDetails(), "No files have been found");
    }

    @Test
    public void filePathRegexTest() {
        FindFiles findFiles =  new FindFiles().relative("src").setRecursive(false);
        findFiles.setNameRegex("(Same.*\\.java)").setPathRegex("(.*\\/java\\/.*)");
        TUExecutionResult executionResult = findFiles.execution(transformedAppFolder, transformationContext);
        Assert.assertEquals(executionResult.getType(), TUExecutionResult.Type.VALUE);
        Assert.assertNotNull(executionResult.getValue());

        List<File> files = (List<File>) executionResult.getValue();
        Assert.assertEquals(files.size(), 3);

        Assert.assertTrue(files.contains(new File(transformedAppFolder, "/src/main/java/com/testapp/SamePackageOtherSuperclass.java")));
        Assert.assertTrue(files.contains(new File(transformedAppFolder, "/src/main/java/com/testapp/SamePackageSubclass.java")));
        Assert.assertTrue(files.contains(new File(transformedAppFolder, "/src/main/java/com/testapp/SamePackageSuperclass.java")));

        Assert.assertEquals(findFiles.getNameRegex(), "(Same.*\\.java)");
        Assert.assertEquals(findFiles.getPathRegex(), "(.*\\/java\\/.*)");
        Assert.assertTrue(findFiles.isRecursive());
        Assert.assertTrue(findFiles.isIncludeFiles());
        Assert.assertFalse(findFiles.isIncludeFolders());
        Assert.assertEquals(findFiles.getDescription(), "Find files whose name and/or path match regular expression and are under src and sub-folders");
        Assert.assertNull(executionResult.getException());
    }

    @Test
    public void filePathRegexNoneFoundTest() {
        FindFiles findFiles =  new FindFiles("(.*Impl\\.java)", "(.*\\/java\\/.*)");
        TUExecutionResult executionResult = findFiles.execution(transformedAppFolder, transformationContext);
        Assert.assertEquals(executionResult.getType(), TUExecutionResult.Type.WARNING);
        Assert.assertNotNull(executionResult.getValue());
        List<File> files = (List<File>) executionResult.getValue();
        Assert.assertEquals(files.size(), 0);
        Assert.assertEquals(findFiles.getNameRegex(), "(.*Impl\\.java)");
        Assert.assertEquals(findFiles.getPathRegex(), "(.*\\/java\\/.*)");
        Assert.assertTrue(findFiles.isRecursive());
        Assert.assertTrue(findFiles.isIncludeFiles());
        Assert.assertFalse(findFiles.isIncludeFolders());
        Assert.assertEquals(findFiles.getDescription(), "Find files whose name and/or path match regular expression and are under the root folder and sub-folders");
        Assert.assertNull(executionResult.getException());
        Assert.assertEquals(executionResult.getDetails(), "No files have been found");
    }

    @Test
    public void folderRecursiveOneFoundTest() {
        FindFiles findFiles =  new FindFiles("resources", true).setIncludeFiles(false).setIncludeFolders(true);
        TUExecutionResult executionResult = findFiles.execution(transformedAppFolder, transformationContext);
        Assert.assertEquals(executionResult.getType(), TUExecutionResult.Type.VALUE);
        Assert.assertNotNull(executionResult.getValue());

        List<File> files = (List<File>) executionResult.getValue();
        Assert.assertEquals(files.size(), 1);

        Assert.assertTrue(files.contains(new File(transformedAppFolder, "/src/main/resources")));
        Assert.assertEquals(findFiles.getNameRegex(), "resources");
        Assert.assertNull(findFiles.getPathRegex());
        Assert.assertTrue(findFiles.isRecursive());
        Assert.assertFalse(findFiles.isIncludeFiles());
        Assert.assertTrue(findFiles.isIncludeFolders());
        Assert.assertEquals(findFiles.getDescription(), "Find files whose name and/or path match regular expression and are under the root folder and sub-folders");
        Assert.assertNull(executionResult.getException());
    }

    @Test
    public void folderRecursiveMultipleFoundTest() {
        FindFiles findFiles =  new FindFiles("(more_yaml|testapp)", true, false, true);
        TUExecutionResult executionResult = findFiles.execution(transformedAppFolder, transformationContext);
        Assert.assertEquals(executionResult.getType(), TUExecutionResult.Type.VALUE);
        Assert.assertNotNull(executionResult.getValue());

        List<File> files = (List<File>) executionResult.getValue();
        Assert.assertEquals(files.size(), 2);

        Assert.assertTrue(files.contains(new File(transformedAppFolder, "/src/main/java/com/testapp")));
        Assert.assertTrue(files.contains(new File(transformedAppFolder, "/src/main/resources/more_yaml")));

        Assert.assertEquals(findFiles.getNameRegex(), "(more_yaml|testapp)");
        Assert.assertNull(findFiles.getPathRegex());
        Assert.assertTrue(findFiles.isRecursive());
        Assert.assertFalse(findFiles.isIncludeFiles());
        Assert.assertTrue(findFiles.isIncludeFolders());
        Assert.assertEquals(findFiles.getDescription(), "Find files whose name and/or path match regular expression and are under the root folder and sub-folders");
        Assert.assertNull(executionResult.getException());
    }

    @Test
    public void folderNonRecursiveOneFoundTest() {
        FindFiles findFiles =  new FindFiles("(sr.)", false).relative(".").setIncludeFolders(true).setIncludeFiles(false);
        TUExecutionResult executionResult = findFiles.execution(transformedAppFolder, transformationContext);
        Assert.assertEquals(executionResult.getType(), TUExecutionResult.Type.VALUE);
        Assert.assertNotNull(executionResult.getValue());

        List<File> files = (List<File>) executionResult.getValue();
        Assert.assertEquals(files.size(), 1);

        Assert.assertTrue(files.contains(new File(transformedAppFolder, "./src")));

        Assert.assertEquals(findFiles.getNameRegex(), "(sr.)");
        Assert.assertNull(findFiles.getPathRegex());
        Assert.assertFalse(findFiles.isRecursive());
        Assert.assertFalse(findFiles.isIncludeFiles());
        Assert.assertTrue(findFiles.isIncludeFolders());
        Assert.assertEquals(findFiles.getDescription(), "Find files whose name and/or path match regular expression and are under the root folder only (not including sub-folders)");
        Assert.assertNull(executionResult.getException());
    }

    @Test
    public void folderNonRecursiveMultipleFoundTest() {
        FindFiles findFiles =  new FindFiles().setRecursive(false).setIncludeFolders(true).setIncludeFiles(false);
        TUExecutionResult executionResult = findFiles.execution(transformedAppFolder, transformationContext);
        Assert.assertEquals(executionResult.getType(), TUExecutionResult.Type.VALUE);
        Assert.assertNotNull(executionResult.getValue());

        List<File> files = (List<File>) executionResult.getValue();
        Assert.assertEquals(files.size(), 2);

        Assert.assertTrue(files.contains(new File(transformedAppFolder, "src")));
        Assert.assertTrue(files.contains(new File(transformedAppFolder, "blah")));

        Assert.assertNull(findFiles.getNameRegex());
        Assert.assertNull(findFiles.getPathRegex());
        Assert.assertFalse(findFiles.isRecursive());
        Assert.assertFalse(findFiles.isIncludeFiles());
        Assert.assertTrue(findFiles.isIncludeFolders());
        Assert.assertEquals(findFiles.getDescription(), "Find files whose name and/or path match regular expression and are under the root folder only (not including sub-folders)");
        Assert.assertNull(executionResult.getException());
    }

    @Test
    public void folderNoneFoundTest() {
        FindFiles findFiles =  new FindFiles("manga", true).setIncludeFiles(false).setIncludeFolders(true);
        TUExecutionResult executionResult = findFiles.execution(transformedAppFolder, transformationContext);
        Assert.assertEquals(executionResult.getType(), TUExecutionResult.Type.WARNING);
        Assert.assertNotNull(executionResult.getValue());
        List<File> files = (List<File>) executionResult.getValue();
        Assert.assertEquals(files.size(), 0);
        Assert.assertEquals(findFiles.getNameRegex(), "manga");
        Assert.assertNull(findFiles.getPathRegex());
        Assert.assertTrue(findFiles.isRecursive());
        Assert.assertFalse(findFiles.isIncludeFiles());
        Assert.assertTrue(findFiles.isIncludeFolders());
        Assert.assertEquals(findFiles.getDescription(), "Find files whose name and/or path match regular expression and are under the root folder and sub-folders");
        Assert.assertNull(executionResult.getException());
        Assert.assertEquals(executionResult.getDetails(), "No files have been found");
    }

    @Test
    public void folderPathRegexTest() {
        FindFiles findFiles =  new FindFiles().setPathRegex("(.*\\/resources.*)").setRecursive(true);
        findFiles.setIncludeFiles(false).setIncludeFolders(true);
        TUExecutionResult executionResult = findFiles.execution(transformedAppFolder, transformationContext);
        Assert.assertEquals(executionResult.getType(), TUExecutionResult.Type.VALUE);
        Assert.assertNotNull(executionResult.getValue());

        List<File> files = (List<File>) executionResult.getValue();
        Assert.assertEquals(files.size(), 1);

        Assert.assertTrue(files.contains(new File(transformedAppFolder, "/src/main/resources/more_yaml")));

        Assert.assertNull(findFiles.getNameRegex());
        Assert.assertEquals(findFiles.getPathRegex(), "(.*\\/resources.*)");
        Assert.assertTrue(findFiles.isRecursive());
        Assert.assertFalse(findFiles.isIncludeFiles());
        Assert.assertTrue(findFiles.isIncludeFolders());
        Assert.assertEquals(findFiles.getDescription(), "Find files whose name and/or path match regular expression and are under the root folder and sub-folders");
        Assert.assertNull(executionResult.getException());
    }

    @Test
    public void folderPathRegexNoneFoundTest() {
        FindFiles findFiles =  new FindFiles().setPathRegex("(.*\\/yaba.*)").setRecursive(true);
        findFiles.setIncludeFiles(false).setIncludeFolders(true);
        TUExecutionResult executionResult = findFiles.execution(transformedAppFolder, transformationContext);
        Assert.assertEquals(executionResult.getType(), TUExecutionResult.Type.WARNING);
        Assert.assertNotNull(executionResult.getValue());
        List<File> files = (List<File>) executionResult.getValue();
        Assert.assertEquals(files.size(), 0);
        Assert.assertNull(findFiles.getNameRegex());
        Assert.assertEquals(findFiles.getPathRegex(), "(.*\\/yaba.*)");
        Assert.assertTrue(findFiles.isRecursive());
        Assert.assertFalse(findFiles.isIncludeFiles());
        Assert.assertTrue(findFiles.isIncludeFolders());
        Assert.assertEquals(findFiles.getDescription(), "Find files whose name and/or path match regular expression and are under the root folder and sub-folders");
        Assert.assertNull(executionResult.getException());
        Assert.assertEquals(executionResult.getDetails(), "No files have been found");
    }

    @Test
    public void bothRecursiveOneFoundTest() {
        FindFiles findFiles =  new FindFiles("web.xml", true).setIncludeFolders(true);
        TUExecutionResult executionResult = findFiles.execution(transformedAppFolder, transformationContext);
        Assert.assertEquals(executionResult.getType(), TUExecutionResult.Type.VALUE);
        Assert.assertNotNull(executionResult.getValue());

        List<File> files = (List<File>) executionResult.getValue();
        Assert.assertEquals(files.size(), 1);

        Assert.assertTrue(files.contains(new File(transformedAppFolder, "/src/main/webapp/WEB-INF/web.xml")));

        Assert.assertEquals(findFiles.getNameRegex(), "web.xml");
        Assert.assertNull(findFiles.getPathRegex());
        Assert.assertTrue(findFiles.isRecursive());
        Assert.assertTrue(findFiles.isIncludeFiles());
        Assert.assertTrue(findFiles.isIncludeFolders());
        Assert.assertEquals(findFiles.getDescription(), "Find files whose name and/or path match regular expression and are under the root folder and sub-folders");
        Assert.assertNull(executionResult.getException());
    }

    @Test
    public void bothRecursiveMultipleFoundTest() {
        FindFiles findFiles =  new FindFiles("(.*yaml)", true).setIncludeFolders(true);
        TUExecutionResult executionResult = findFiles.execution(transformedAppFolder, transformationContext);
        Assert.assertEquals(executionResult.getType(), TUExecutionResult.Type.VALUE);
        Assert.assertNotNull(executionResult.getValue());

        List<File> files = (List<File>) executionResult.getValue();
        Assert.assertEquals(files.size(), 3);

        Assert.assertTrue(files.contains(new File(transformedAppFolder, "/src/main/resources/dogs.yaml")));
        Assert.assertTrue(files.contains(new File(transformedAppFolder, "/src/main/resources/more_yaml/dogs.yaml")));
        Assert.assertTrue(files.contains(new File(transformedAppFolder, "/src/main/resources/more_yaml")));

        Assert.assertEquals(findFiles.getNameRegex(), "(.*yaml)");
        Assert.assertNull(findFiles.getPathRegex());
        Assert.assertTrue(findFiles.isRecursive());
        Assert.assertTrue(findFiles.isIncludeFiles());
        Assert.assertTrue(findFiles.isIncludeFolders());
        Assert.assertEquals(findFiles.getDescription(), "Find files whose name and/or path match regular expression and are under the root folder and sub-folders");
        Assert.assertNull(executionResult.getException());
    }

    @Test
    public void bothNonRecursiveOneFoundTest() {
        FindFiles findFiles =  new FindFiles("(bla.)", false).relative(".").setIncludeFolders(true).setIncludeFiles(true);
        TUExecutionResult executionResult = findFiles.execution(transformedAppFolder, transformationContext);
        Assert.assertEquals(executionResult.getType(), TUExecutionResult.Type.VALUE);
        Assert.assertNotNull(executionResult.getValue());

        List<File> files = (List<File>) executionResult.getValue();
        Assert.assertEquals(files.size(), 1);

        Assert.assertTrue(files.contains(new File(transformedAppFolder, "./blah")));

        Assert.assertEquals(findFiles.getNameRegex(), "(bla.)");
        Assert.assertNull(findFiles.getPathRegex());
        Assert.assertFalse(findFiles.isRecursive());
        Assert.assertTrue(findFiles.isIncludeFiles());
        Assert.assertTrue(findFiles.isIncludeFolders());
        Assert.assertEquals(findFiles.getDescription(), "Find files whose name and/or path match regular expression and are under the root folder only (not including sub-folders)");
        Assert.assertNull(executionResult.getException());
    }

    @Test
    public void bothNonRecursiveMultipleFoundTest() {
        FindFiles findFiles =  new FindFiles().setRecursive(false).setIncludeFolders(true).setIncludeFiles(true);
        TUExecutionResult executionResult = findFiles.execution(transformedAppFolder, transformationContext);
        Assert.assertEquals(executionResult.getType(), TUExecutionResult.Type.VALUE);
        Assert.assertNotNull(executionResult.getValue());

        List<File> files = (List<File>) executionResult.getValue();
        Assert.assertEquals(files.size(), 4);

        Assert.assertTrue(files.contains(new File(transformedAppFolder, "src")));
        Assert.assertTrue(files.contains(new File(transformedAppFolder, "blah")));
        Assert.assertTrue(files.contains(new File(transformedAppFolder, "foo.xml")));
        Assert.assertTrue(files.contains(new File(transformedAppFolder, "pom.xml")));

        Assert.assertNull(findFiles.getNameRegex());
        Assert.assertNull(findFiles.getPathRegex());
        Assert.assertFalse(findFiles.isRecursive());
        Assert.assertTrue(findFiles.isIncludeFiles());
        Assert.assertTrue(findFiles.isIncludeFolders());
        Assert.assertEquals(findFiles.getDescription(), "Find files whose name and/or path match regular expression and are under the root folder only (not including sub-folders)");
        Assert.assertNull(executionResult.getException());
    }

    @Test
    public void bothRecursiveAllFoundTest() {
        FindFiles findFiles =  new FindFiles().setRecursive(true).setIncludeFolders(true).setIncludeFiles(true);
        TUExecutionResult executionResult = findFiles.execution(transformedAppFolder, transformationContext);
        Assert.assertEquals(executionResult.getType(), TUExecutionResult.Type.VALUE);
        Assert.assertNotNull(executionResult.getValue());

        List<File> files = (List<File>) executionResult.getValue();
        Assert.assertEquals(files.size(), 31);

        Assert.assertTrue(files.contains(new File(transformedAppFolder, "src")));
        Assert.assertTrue(files.contains(new File(transformedAppFolder, "blah")));

        Assert.assertNull(findFiles.getNameRegex());
        Assert.assertNull(findFiles.getPathRegex());
        Assert.assertTrue(findFiles.isRecursive());
        Assert.assertTrue(findFiles.isIncludeFiles());
        Assert.assertTrue(findFiles.isIncludeFolders());
        Assert.assertEquals(findFiles.getDescription(), "Find files whose name and/or path match regular expression and are under the root folder and sub-folders");
        Assert.assertNull(executionResult.getException());
    }

    @Test
    public void bothPathRegexTest() {
        FindFiles findFiles =  new FindFiles().setRecursive(true).setIncludeFiles(true).setIncludeFolders(true);
        findFiles.setPathRegex("(.*\\/resources.*)");
        TUExecutionResult executionResult = findFiles.execution(transformedAppFolder, transformationContext);
        Assert.assertEquals(executionResult.getType(), TUExecutionResult.Type.VALUE);
        Assert.assertNotNull(executionResult.getValue());

        List<File> files = (List<File>) executionResult.getValue();
        Assert.assertEquals(files.size(), 8);

        Assert.assertTrue(files.contains(new File(transformedAppFolder, "/src/main/resources/more_yaml")));
        Assert.assertTrue(files.contains(new File(transformedAppFolder, "/src/main/resources/more_yaml/dogs.yaml")));
        Assert.assertTrue(files.contains(new File(transformedAppFolder, "/src/main/resources/more_yaml/testapp")));
        Assert.assertTrue(files.contains(new File(transformedAppFolder, "/src/main/resources/application.properties")));
        Assert.assertTrue(files.contains(new File(transformedAppFolder, "/src/main/resources/copy_of_web.xml")));
        Assert.assertTrue(files.contains(new File(transformedAppFolder, "/src/main/resources/dogs.yaml")));
        Assert.assertTrue(files.contains(new File(transformedAppFolder, "/src/main/resources/MANIFEST.MF")));
        Assert.assertTrue(files.contains(new File(transformedAppFolder, "/src/main/resources/no_parent_pom.xml")));

        Assert.assertNull(findFiles.getNameRegex());
        Assert.assertEquals(findFiles.getPathRegex(), "(.*\\/resources.*)");
        Assert.assertTrue(findFiles.isRecursive());
        Assert.assertTrue(findFiles.isIncludeFiles());
        Assert.assertTrue(findFiles.isIncludeFolders());
        Assert.assertEquals(findFiles.getDescription(), "Find files whose name and/or path match regular expression and are under the root folder and sub-folders");
        Assert.assertNull(executionResult.getException());
    }

    @Test
    public void bothNoneFoundTest() {
        FindFiles findFiles =  new FindFiles("(.*casa.*)", true, true, true).relative("");
        TUExecutionResult executionResult = findFiles.execution(transformedAppFolder, transformationContext);
        Assert.assertEquals(executionResult.getType(), TUExecutionResult.Type.WARNING);
        Assert.assertNotNull(executionResult.getValue());
        List<File> files = (List<File>) executionResult.getValue();
        Assert.assertEquals(files.size(), 0);
        Assert.assertEquals(findFiles.getNameRegex(), "(.*casa.*)");
        Assert.assertNull(findFiles.getPathRegex());
        Assert.assertTrue(findFiles.isRecursive());
        Assert.assertTrue(findFiles.isIncludeFiles());
        Assert.assertTrue(findFiles.isIncludeFolders());
        Assert.assertEquals(findFiles.getDescription(), "Find files whose name and/or path match regular expression and are under the root folder and sub-folders");
        Assert.assertNull(executionResult.getException());
        Assert.assertEquals(executionResult.getDetails(), "No files have been found");
    }

}<|MERGE_RESOLUTION|>--- conflicted
+++ resolved
@@ -44,11 +44,7 @@
         Assert.assertNotNull(executionResult.getValue());
 
         List<File> files = (List<File>) executionResult.getValue();
-<<<<<<< HEAD
-        Assert.assertEquals(files.size(), 6);
-=======
-        Assert.assertEquals(files.size(), 5);
->>>>>>> 85808d55
+        Assert.assertEquals(files.size(), 7);
 
         Assert.assertTrue(files.contains(new File(transformedAppFolder, "/pom.xml")));
         Assert.assertTrue(files.contains(new File(transformedAppFolder, "/foo.xml")));
