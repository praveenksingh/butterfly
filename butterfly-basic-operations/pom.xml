--- conflicted
+++ resolved
@@ -56,16 +56,15 @@
             <artifactId>annotations</artifactId>
         </dependency>
         <dependency>
-<<<<<<< HEAD
+            <groupId>org.apache.maven.shared</groupId>
+            <artifactId>maven-invoker</artifactId>
+            <version>2.2</version>
+        </dependency>
+		<dependency>
             <groupId>org.testng</groupId>
             <artifactId>testng</artifactId>
             <scope>test</scope>
-=======
-            <groupId>org.apache.maven.shared</groupId>
-            <artifactId>maven-invoker</artifactId>
-            <version>2.2</version>
->>>>>>> ef5b597d
-        </dependency>
+		</dependency>		
     </dependencies>
 
 </project>