--- conflicted
+++ resolved
@@ -56,15 +56,11 @@
         Map<Class<? extends MavenInvocationOutputHandler>, Object> results = new HashMap<Class<? extends MavenInvocationOutputHandler>, Object>();
 
         for (MavenInvocationOutputHandler<?> handler : handlers) {
-<<<<<<< HEAD
-            results.put(handler.getClass(), handler.getResult());
-=======
             if (false == failedHandlers.containsKey(handler)) {
-                results.put(handler.getClass().getName(), handler.getResult());
+                results.put(handler.getClass(), handler.getResult());
             } else {
-                results.put(handler.getClass().getName(), failedHandlers.get(handler));
+                results.put(handler.getClass(), failedHandlers.get(handler));
             }
->>>>>>> 0f0156fb
         }
 
         return results;
